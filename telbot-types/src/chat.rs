--- conflicted
+++ resolved
@@ -1,16 +1,11 @@
 use serde::{Deserialize, Serialize};
 
-<<<<<<< HEAD
-use crate::file::InputFileVariant;
+use crate::file::{InputFile, InputFileVariant};
 use crate::message::{
     ChatActionKind, Location, Message, SendAnimation, SendAudio, SendChatAction, SendContact,
     SendDice, SendDocument, SendLocation, SendMediaGroup, SendMessage, SendPhoto, SendPoll,
     SendVenue, SendVideo, SendVideoNote, SendVoice,
 };
-=======
-use crate::file::InputFile;
-use crate::message::{Location, Message};
->>>>>>> 8bb66cdd
 use crate::user::User;
 use crate::{JsonMethod, TelegramMethod};
 
